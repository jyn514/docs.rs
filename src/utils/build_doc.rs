//! Crate documentation builder
//!
//! This module is extremely similar to cargo install operation, except it's building
//! documentation of a crate and not installing anything.

use std::path::{Path, PathBuf};
use std::env;
use std::sync::Arc;

use cargo::core::{SourceId, Dependency, Registry, Source, Package, Workspace};
use cargo::util::{CargoResult, Config, human, Filesystem};
use cargo::sources::SourceConfigMap;
use cargo::ops::{self, Packages, DefaultExecutor};

use Metadata;


/// Builds documentation of a crate and version.
///
/// Crate will be built into current working directory/crate-version.
///
/// It will build latest version, if no version is given.
// idea is to make cargo to download
// and build a crate and its documentation
// instead of doing it manually like in the previous version of cratesfyi
pub fn build_doc(name: &str, vers: Option<&str>, target: Option<&str>) -> CargoResult<Package> {
    let config = try!(Config::default());
    let source_id = try!(SourceId::crates_io(&config));

    let source_map = try!(SourceConfigMap::new(&config));
    let mut source = try!(source_map.load(&source_id));

    // update crates.io-index registry
    try!(source.update());

    let dep = try!(Dependency::parse_no_deprecated(name, vers, &source_id));
    let deps = try!(source.query(&dep));
    let pkg = try!(deps.iter().map(|p| p.package_id()).max()
                   // FIXME: This is probably not a rusty way to handle options and results
                   //        or maybe it is who knows...
                   .map(|pkgid| source.download(pkgid))
                   .unwrap_or(Err(human("PKG download error"))));

    let current_dir = try!(env::current_dir());
    let target_dir = PathBuf::from(current_dir)
        .join(format!("{}-{}", pkg.manifest().name(), pkg.manifest().version()));

    let metadata = Metadata::from_package(&pkg);

    let opts = ops::CompileOptions {
        config: &config,
        jobs: None,
        target: target,
        features: &metadata.features.unwrap_or(Vec::new()),
        all_features: metadata.all_features,
        no_default_features: metadata.no_default_features,
        spec: Packages::Packages(&[]),
        mode: ops::CompileMode::Doc { deps: false },
        release: false,
        message_format: ops::MessageFormat::Human,
<<<<<<< HEAD
        filter: ops::CompileFilter::new(true,
                                        &[], false,
                                        &[], false,
                                        &[], false,
                                        &[], false),
=======
        filter: ops::CompileFilter::new(true, &[], &[], &[], &[]),
        // FIXME: cargo is ignoring target_rustdoc_args if rustc_args set.
        //        I believe this is expected behavior when building docs but I am not sure.
        //        This needs to be investigated.
>>>>>>> ef9e5f33
        target_rustc_args: None,
        target_rustdoc_args: metadata.rustdoc_args.as_ref().map(Vec::as_slice),
    };

    let ws = try!(Workspace::ephemeral(pkg, &config, Some(Filesystem::new(target_dir)), false));
    try!(ops::compile_ws(&ws, Some(source), &opts, Arc::new(DefaultExecutor)));

    Ok(try!(ws.current()).clone())
}



/// Downloads a crate and returns Cargo Package.
pub fn get_package(name: &str, vers: Option<&str>) -> CargoResult<Package> {
    debug!("Getting package with cargo");
    let config = try!(Config::default());
    let source_id = try!(SourceId::crates_io(&config));

    let source_map = try!(SourceConfigMap::new(&config));
    let mut source = try!(source_map.load(&source_id));

    let dep = try!(Dependency::parse_no_deprecated(name, vers, &source_id));
    let deps = try!(source.query(&dep));
    let pkg = try!(deps.iter().map(|p| p.package_id()).max()
                   // FIXME: This is probably not a rusty way to handle options and results
                   //        or maybe it is who knows...
                   .map(|pkgid| source.download(pkgid))
                   .unwrap_or(Err(human("PKG download error"))));

    Ok(pkg)
}


/// Updates central crates-io.index repository
pub fn update_sources() -> CargoResult<()> {
    let config = try!(Config::default());
    let source_id = try!(SourceId::crates_io(&config));

    let source_map = try!(SourceConfigMap::new(&config));
    let mut source = try!(source_map.load(&source_id));

    source.update()
}


/// Gets source path of a downloaded package.
pub fn source_path(pkg: &Package) -> Option<&Path> {
    // parent of the manifest file is where source codes are stored
    pkg.manifest_path().parent()
}




#[cfg(test)]
mod test {
    use std::path::Path;
    use std::fs::remove_dir_all;
    use super::*;

    #[test]
    fn test_build_doc() {
        let doc = build_doc("rand", None, None);
        assert!(doc.is_ok());

        let doc = doc.unwrap();
        remove_dir_all(format!("{}-{}", doc.manifest().name(), doc.manifest().version())).unwrap();

        let doc = build_doc("SOMECRATEWICHWILLBENVEREXISTS", None, None);
        assert!(doc.is_err());
    }

    #[test]
    fn test_get_package() {
        let pkg = get_package("rand", None);
        assert!(pkg.is_ok());

        let pkg = pkg.unwrap();

        let manifest = pkg.manifest();
        assert_eq!(manifest.name(), "rand");
    }


    #[test]
    fn test_source_path() {
        let pkg = get_package("rand", None).unwrap();
        let source_path = source_path(&pkg).unwrap();
        assert!(source_path.is_dir());

        let cargo_toml_path = Path::new(source_path).join("Cargo.toml");
        assert!(cargo_toml_path.exists());
        assert!(cargo_toml_path.is_file());

        let src_path = Path::new(source_path).join("src");
        assert!(src_path.exists());
        assert!(src_path.is_dir());
    }
}<|MERGE_RESOLUTION|>--- conflicted
+++ resolved
@@ -58,18 +58,14 @@
         mode: ops::CompileMode::Doc { deps: false },
         release: false,
         message_format: ops::MessageFormat::Human,
-<<<<<<< HEAD
         filter: ops::CompileFilter::new(true,
                                         &[], false,
                                         &[], false,
                                         &[], false,
                                         &[], false),
-=======
-        filter: ops::CompileFilter::new(true, &[], &[], &[], &[]),
         // FIXME: cargo is ignoring target_rustdoc_args if rustc_args set.
         //        I believe this is expected behavior when building docs but I am not sure.
         //        This needs to be investigated.
->>>>>>> ef9e5f33
         target_rustc_args: None,
         target_rustdoc_args: metadata.rustdoc_args.as_ref().map(Vec::as_slice),
     };
